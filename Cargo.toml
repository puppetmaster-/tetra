--- conflicted
+++ resolved
@@ -21,14 +21,8 @@
 rodio = "0.11.0"
 glow = "0.4.0"
 image = "0.23.1"
-<<<<<<< HEAD
-vek = { version = "0.9.12", default-features = false }
+vek = { version = "0.11.0", default-features = false }
 hashbrown = "0.8.0"
-glyph_brush = "0.6.3"
-=======
-vek = { version = "0.11.0", default-features = false }
-hashbrown = "0.7.1"
->>>>>>> e0bd8f89
 serde = { version = "1.0.104", optional = true } 
 ab_glyph = "0.2.2"
 unicode-normalization = "0.1.12"
