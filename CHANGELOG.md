--- conflicted
+++ resolved
@@ -6,24 +6,12 @@
 
 This project adheres to Semantic Versioning.
 
-<<<<<<< HEAD
 ## [Upcoming]
 
 ### Added
 
 * The mouse can now be grabbed by the window. ([@tatref](https://github.com/tatref) in [#184](https://github.com/17cupsofcoffee/tetra/pull/184))
     * This is exposed via the `grab_mouse` method on `ContextBuilder`, and the `is_mouse_grabbed`/`set_mouse_grabbed` functions in the `window` module.
-
-### Changed
-
-* Improved the documentation for various types' performance characteristics.
-* Updated `hashbrown` to 0.8.
-
-### Fixed
-
-* Fixed an issue where gamepad axis ranges were not being correctly mapped from integers to floats.
-=======
-## [Upcoming] (Major Release)
 
 ### Changed
 
@@ -32,14 +20,19 @@
     * This also fixes several long-standing bugs with text rendering ([#125](https://github.com/17cupsofcoffee/tetra/issues/125), [#161](https://github.com/17cupsofcoffee/tetra/issues/161), [#180](https://github.com/17cupsofcoffee/tetra/issues/180)).
     * The new API has been written with the requirements of bitmap fonts in mind, and a loader for these will likely be added in a future version.
     * As this API may expand in the future, it has been moved into the `tetra::graphics::text` submodule to avoid cluttering the main `graphics` module.
+* Improved the documentation for various types' performance characteristics.
 * **Breaking:** Updated `vek` to 0.11.
     * As Vek is exposed via Tetra's API in the form of the `tetra::math` module, this is potentially a breaking change.
+* Updated `hashbrown` to 0.8.
 
 ### Removed
 
 * **Breaking:** `Font` no longer implements `Default`, and the Deja Vu Sans Mono font is no longer bundled with Tetra ([#174](https://github.com/17cupsofcoffee/tetra/issues/174)).
     * It was previously a little murky whether or not the default font's license needed to be included even when you're not using it, due to the bytes being included in the binary.
->>>>>>> e0bd8f89
+
+### Fixed
+
+* Fixed an issue where gamepad axis ranges were not being correctly mapped from integers to floats.
 
 ## [0.3.6] - 2020-05-15
 
